<!DOCTYPE html>
<head>
  <meta charset="utf-8">
<<<<<<< HEAD
=======
  <meta name="viewport" content="width=device-width, initial-scale=1.0" />
>>>>>>> ed974851
  <title>Forge • VFX Particle Simulation</title>
  <style>
    html, body {
      margin: 0;
      height: 100%;
      width: 100%;
      background-color: black;
    }
  </style>
</head>

<body>
  <script type="importmap">
    {
      "imports": {
        "three": "/examples/js/vendor/three/build/three.module.js",
        "@forge-gfx/forge": "/dist/forge.module.js"
      }
    }
  </script>
  <script type="module">
    import * as THREE from "three";
    import {
      ForgeRenderer,
      PointerControls,
      SplatMesh,
      VRButton,
      generators,
    } from "@forge-gfx/forge";
    import GUI from "lil-gui";
    import { getAssetFileURL } from "/examples/js/get-asset-url.js";

    const SCENE_CONFIG = {
      SNOW_HEIGHT: 8,
      HALF_WIDTH: 25,
      HALF_DEPTH: 50,
      SNOW_MIN_Y: -0.7,
      CAMERA_DURATION: 90,
    };

    const scene = new THREE.Scene();
    const camera = new THREE.PerspectiveCamera(
      75,
      window.innerWidth / window.innerHeight,
      0.1,
      1000
    );
<<<<<<< HEAD
    camera.position.set(-6, 12, 100);
    camera.rotateY((3 * Math.PI) / 2);
=======
    camera.position.set(8, 12, 104);
>>>>>>> ed974851

    const renderer = new THREE.WebGLRenderer();
    renderer.setSize(window.innerWidth, window.innerHeight);
    document.body.appendChild(renderer.domElement);

    const forge = new ForgeRenderer({ renderer });
    scene.add(forge);

    function handleResize() {
      const width = window.innerWidth;
      const height = window.innerHeight;
      renderer.setSize(width, height, false);
      camera.aspect = width / height;
      camera.updateProjectionMatrix();
    }

    handleResize();
    window.addEventListener("resize", handleResize);

<<<<<<< HEAD
    // const backgroundURL = await getAssetFileURL("snow-street.spz");
    const backgroundURL =
      "./snow_street_crop37.spz";
=======
    const backgroundURL = await getAssetFileURL("snow-street.spz");
>>>>>>> ed974851
    const background = new SplatMesh({ url: backgroundURL });
    background.quaternion.set(1, 0, 0, 0);
    scene.add(background);
    await background.initialized;

    const controls = new PointerControls({ canvas: renderer.domElement });

    const cam = camera.position;
    const snowVolumeBox = new THREE.Box3(
      new THREE.Vector3(
        cam.x - SCENE_CONFIG.HALF_WIDTH,
        cam.y - SCENE_CONFIG.SNOW_HEIGHT / 1.5,
        cam.z - SCENE_CONFIG.HALF_DEPTH,
      ),
      new THREE.Vector3(
        cam.x + SCENE_CONFIG.HALF_WIDTH,
        cam.y + SCENE_CONFIG.SNOW_HEIGHT * 2,
        cam.z + SCENE_CONFIG.HALF_DEPTH,
      ),
    );

    const snow = generators.snowBox({
      ...generators.DEFAULT_SNOW,
      box: snowVolumeBox.clone(),
      minY: SCENE_CONFIG.SNOW_MIN_Y,
      color1: new THREE.Color(1.0, 1.0, 1.0),
      color2: new THREE.Color(0.91, 0.9, 0.97),
      density: 1000,
      maxScale: 0.01,
    });
    scene.add(snow.snow);

    const gui = new GUI({ title: "Snow Particle Simulation" });
    const params = {
      fallVelocity: 0.1,
      wanderScale: generators.DEFAULT_SNOW.wanderScale,
      wanderVariance: generators.DEFAULT_SNOW.wanderVariance,
      maxScale: 0.01,

      color1: new THREE.Color(1.0, 1.0, 1.0),
      color2: new THREE.Color(0.91, 0.9, 0.97),

      isPaused: false,
      fallDirection: new THREE.Vector3(0, -1, 0),
      windDirection: "No Direction",

      _previousFallVelocity: generators.DEFAULT_SNOW.fallVelocity,
      _previousWanderScale: generators.DEFAULT_SNOW.wanderScale,
      _previousWanderVariance: generators.DEFAULT_SNOW.wanderVariance,
    };

    // snow parameter controls
    gui.add(params, "fallVelocity", 0.01, 0.5, 0.01).name("Fall Velocity");
    gui.add(params, "wanderScale", 0.01, 1, 0.01).name("Wander Scale");
    gui.add(params, "wanderVariance", 1, 5, 0.1).name("Wander Variance");
    gui.add(params, "maxScale", 0.001, 0.05, 0.001).name("Snow Size");
    gui
      .add(params, "isPaused")
      .name("Pause Snowfall")
      .onChange((value) => {
        if (value) {
          params._previousFallVelocity = params.fallVelocity;
          params._previousWanderScale = params.wanderScale;
          params._previousWanderVariance = params.wanderVariance;

          snow.fallVelocity.value = 0;
          snow.wanderScale.value = 0;
          snow.wanderVariance.value = 0;
        } else {
          snow.fallVelocity.value = params._previousFallVelocity;
          snow.wanderScale.value = params._previousWanderScale;
          snow.wanderVariance.value = params._previousWanderVariance;
        }
      });

    // color
    const colorFolder = gui.addFolder("Snow Colors");
    colorFolder
      .addColor(params, "color1")
      .onChange((value) => {
        snow.color1.value.set(value.r, value.g, value.b);
      })
      .name("Color 1");
    colorFolder
      .addColor(params, "color2")
      .onChange((value) => {
        snow.color2.value.set(value.r, value.g, value.b);
      })
      .name("Color 2");

    // wind
    const directionFolder = gui.addFolder("Wind Orientation");
    directionFolder
      .add(params.fallDirection, "x", -1, 1, 0.1)
      .onChange(() => {
        params.fallDirection.normalize();
        snow.fallDirection.value.copy(params.fallDirection);
      })
      .name("East-West");
    directionFolder
      .add(params.fallDirection, "z", -1, 1, 0.1)
      .onChange(() => {
        params.fallDirection.normalize();
        snow.fallDirection.value.copy(params.fallDirection);
      })
      .name("North-South");

    const windFolder = gui.addFolder("Wind Direction Presets");
    windFolder
      .add(params, "windDirection", [
        "N",
        "NE",
        "E",
        "SE",
        "No Direction",
        "S",
        "SW",
        "W",
        "NW",
      ])
      .onChange((value) => {
        const directions = {
          N: new THREE.Vector3(0, -1, -1),
          NE: new THREE.Vector3(1, -1, -1),
          E: new THREE.Vector3(1, -1, 0),
          SE: new THREE.Vector3(1, -1, 1),
          "No Direction": new THREE.Vector3(0, -1, 0),
          S: new THREE.Vector3(0, -1, 1),
          SW: new THREE.Vector3(-1, -1, 1),
          W: new THREE.Vector3(-1, -1, 0),
          NW: new THREE.Vector3(-1, -1, -1),
        };
        params.fallDirection.copy(directions[value]).normalize();
        snow.fallDirection.value.copy(params.fallDirection);
      })
      .name("Wind Direction");

    const vrButton = VRButton.createButton(renderer);
    if (vrButton) document.body.appendChild(vrButton);

    let lastTime;
    renderer.setAnimationLoop(function animate(time) {
      const t = time * 0.001;
      const dt = t - (lastTime ?? t);
      lastTime = t;

      controls.update(dt, camera);

      // camera movement
<<<<<<< HEAD
      const targetX = 0.5;
      const startX = -6;
      const duration = 90;
      const progress = Math.min(1, t / duration);
      const smoothProgress = Math.sin(progress * Math.PI * 0.5);
      camera.position.x = startX + (targetX - startX) * smoothProgress;
=======
      const targetZ = 90.5;
      const startZ = 104;
      const duration = 90;
      const progress = Math.min(1, t / duration);
      const smoothProgress = Math.sin(progress * Math.PI * 0.5);
      camera.position.z = startZ + (targetZ - startZ) * smoothProgress;
>>>>>>> ed974851

      if (!params.isPaused) {
        snow.fallVelocity.value = params.fallVelocity;
        snow.wanderScale.value = params.wanderScale;
        snow.wanderVariance.value = params.wanderVariance;
        snow.maxScale.value = params.maxScale;
      }

      renderer.render(scene, camera);
    });

  </script>
</body>

</html><|MERGE_RESOLUTION|>--- conflicted
+++ resolved
@@ -1,10 +1,7 @@
 <!DOCTYPE html>
 <head>
   <meta charset="utf-8">
-<<<<<<< HEAD
-=======
   <meta name="viewport" content="width=device-width, initial-scale=1.0" />
->>>>>>> ed974851
   <title>Forge • VFX Particle Simulation</title>
   <style>
     html, body {
@@ -52,12 +49,7 @@
       0.1,
       1000
     );
-<<<<<<< HEAD
-    camera.position.set(-6, 12, 100);
-    camera.rotateY((3 * Math.PI) / 2);
-=======
     camera.position.set(8, 12, 104);
->>>>>>> ed974851
 
     const renderer = new THREE.WebGLRenderer();
     renderer.setSize(window.innerWidth, window.innerHeight);
@@ -77,13 +69,7 @@
     handleResize();
     window.addEventListener("resize", handleResize);
 
-<<<<<<< HEAD
-    // const backgroundURL = await getAssetFileURL("snow-street.spz");
-    const backgroundURL =
-      "./snow_street_crop37.spz";
-=======
     const backgroundURL = await getAssetFileURL("snow-street.spz");
->>>>>>> ed974851
     const background = new SplatMesh({ url: backgroundURL });
     background.quaternion.set(1, 0, 0, 0);
     scene.add(background);
@@ -233,21 +219,12 @@
       controls.update(dt, camera);
 
       // camera movement
-<<<<<<< HEAD
-      const targetX = 0.5;
-      const startX = -6;
-      const duration = 90;
-      const progress = Math.min(1, t / duration);
-      const smoothProgress = Math.sin(progress * Math.PI * 0.5);
-      camera.position.x = startX + (targetX - startX) * smoothProgress;
-=======
       const targetZ = 90.5;
       const startZ = 104;
       const duration = 90;
       const progress = Math.min(1, t / duration);
       const smoothProgress = Math.sin(progress * Math.PI * 0.5);
       camera.position.z = startZ + (targetZ - startZ) * smoothProgress;
->>>>>>> ed974851
 
       if (!params.isPaused) {
         snow.fallVelocity.value = params.fallVelocity;
